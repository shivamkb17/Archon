/**
 * Tests for API configuration port requirements
 */

import { describe, it, expect, beforeEach, afterEach, vi } from 'vitest';

describe('API Configuration', () => {
  let originalEnv: any;

  beforeEach(() => {
    // Save original environment
    originalEnv = { ...import.meta.env };
    
    // Clear the module cache to ensure fresh imports
    vi.resetModules();
  });

  afterEach(() => {
    // Restore original environment
    Object.keys(import.meta.env).forEach(key => {
      delete (import.meta.env as any)[key];
    });
    Object.assign(import.meta.env, originalEnv);
  });

  describe('getApiUrl', () => {
    it('should use VITE_API_URL when provided', async () => {
      // Set VITE_API_URL
      (import.meta.env as any).VITE_API_URL = 'http://custom-api:9999';
      
      const { getApiUrl } = await import('../../src/config/api');
      expect(getApiUrl()).toBe('http://custom-api:9999');
    });

    it('should return empty string in production mode', async () => {
      // Set production mode
      (import.meta.env as any).PROD = true;

      // It should not use VITE_API_URL
      (import.meta.env as any).VITE_API_URL = 'http://custom-api:9999';
      
      const { getApiUrl } = await import('../../src/config/api');
      expect(getApiUrl()).toBe('');
    });

    it('should use default port 8181 when no port environment variables are set in development', async () => {
      // Development mode without any port variables
      delete (import.meta.env as any).PROD;
      delete (import.meta.env as any).VITE_API_URL;
      delete (import.meta.env as any).VITE_ARCHON_SERVER_PORT;
      delete (import.meta.env as any).VITE_PORT;
      delete (import.meta.env as any).ARCHON_SERVER_PORT;
      
<<<<<<< HEAD
      // Mock window.location
      Object.defineProperty(window, 'location', {
        value: {
          protocol: 'http:',
          hostname: 'localhost'
        },
        writable: true
      });
      
      const { getApiUrl } = await import('../../src/config/api');
      
      expect(getApiUrl()).toBe('http://localhost:8181');
=======
      // The error will be thrown during module import because API_FULL_URL calls getApiUrl()
      await expect(async () => {
        await import('../../src/config/api');
      }).rejects.toThrow('ARCHON_SERVER_PORT environment variable is required');
>>>>>>> 4fa0e65d
    });

    it('should use VITE_ARCHON_SERVER_PORT when set in development', async () => {
      // Development mode with custom port via VITE_ prefix
      delete (import.meta.env as any).PROD;
      delete (import.meta.env as any).VITE_API_URL;
      (import.meta.env as any).VITE_ARCHON_SERVER_PORT = '9191';
      
      // Mock window.location
      Object.defineProperty(window, 'location', {
        value: {
          protocol: 'http:',
          hostname: 'localhost'
        },
        writable: true
      });
      
      const { getApiUrl } = await import('../../src/config/api');
      expect(getApiUrl()).toBe('http://localhost:9191');
    });

    it('should use custom port with https protocol', async () => {
      // Development mode with custom port and https via VITE_ prefix
      delete (import.meta.env as any).PROD;
      delete (import.meta.env as any).VITE_API_URL;
      (import.meta.env as any).VITE_ARCHON_SERVER_PORT = '8443';
      
      // Mock window.location with https
      Object.defineProperty(window, 'location', {
        value: {
          protocol: 'https:',
          hostname: 'example.com'
        },
        writable: true
      });
      
      const { getApiUrl } = await import('../../src/config/api');
      expect(getApiUrl()).toBe('https://example.com:8443');
    });
  });

  describe('getWebSocketUrl', () => {
    it('should convert http to ws', async () => {
      (import.meta.env as any).VITE_API_URL = 'http://localhost:8181';
      
      const { getWebSocketUrl } = await import('../../src/config/api');
      expect(getWebSocketUrl()).toBe('ws://localhost:8181');
    });

    it('should convert https to wss', async () => {
      (import.meta.env as any).VITE_API_URL = 'https://secure.example.com:8443';
      
      const { getWebSocketUrl } = await import('../../src/config/api');
      expect(getWebSocketUrl()).toBe('wss://secure.example.com:8443');
    });

    it('should handle production mode with https', async () => {
      (import.meta.env as any).PROD = true;
      delete (import.meta.env as any).VITE_API_URL;
      
      // Mock window.location
      Object.defineProperty(window, 'location', {
        value: {
          protocol: 'https:',
          host: 'app.example.com'
        },
        writable: true
      });
      
      const { getWebSocketUrl } = await import('../../src/config/api');
      expect(getWebSocketUrl()).toBe('wss://app.example.com');
    });
  });

  describe('Port validation', () => {
    it('should handle various port formats', async () => {
      const testCases = [
        { port: '80', expected: 'http://localhost:80' },
        { port: '443', expected: 'http://localhost:443' },
        { port: '3000', expected: 'http://localhost:3000' },
        { port: '8080', expected: 'http://localhost:8080' },
        { port: '65535', expected: 'http://localhost:65535' },
      ];

      for (const { port, expected } of testCases) {
        vi.resetModules();
        delete (import.meta.env as any).PROD;
        delete (import.meta.env as any).VITE_API_URL;
        (import.meta.env as any).VITE_ARCHON_SERVER_PORT = port;
        
        Object.defineProperty(window, 'location', {
          value: {
            protocol: 'http:',
            hostname: 'localhost'
          },
          writable: true
        });
        
        const { getApiUrl } = await import('../../src/config/api');
        expect(getApiUrl()).toBe(expected);
      }
    });
  });
});

<<<<<<< HEAD
describe('MCP Client Service Configuration', () => {
  let originalEnv: any;

  beforeEach(() => {
    originalEnv = { ...import.meta.env };
    vi.resetModules();
  });

  afterEach(() => {
    Object.keys(import.meta.env).forEach(key => {
      delete (import.meta.env as any)[key];
    });
    Object.assign(import.meta.env, originalEnv);
  });

  it('should throw error when ARCHON_MCP_PORT is not set', async () => {
    delete (import.meta.env as any).ARCHON_MCP_PORT;
    
    const { mcpClientService } = await import('../../src/services/mcpClientService');
    
    await expect(mcpClientService.createArchonClient()).rejects.toThrow('ARCHON_MCP_PORT environment variable is required');
    await expect(mcpClientService.createArchonClient()).rejects.toThrow('Default value: 8051');
  });

  it('should use ARCHON_MCP_PORT when set', async () => {
    (import.meta.env as any).ARCHON_MCP_PORT = '9051';
    (import.meta.env as any).ARCHON_SERVER_PORT = '8181';
    
    // Mock window.location
    Object.defineProperty(window, 'location', {
      value: {
        protocol: 'http:',
        hostname: 'localhost'
      },
      writable: true
    });
    
    // Mock the API call
    global.fetch = vi.fn().mockResolvedValue({
      ok: true,
      json: async () => ({
        id: 'test-id',
        name: 'Archon',
        transport_type: 'http',
        connection_status: 'connected'
      })
    });
    
    const { mcpClientService } = await import('../../src/services/mcpClientService');
    
    try {
      await mcpClientService.createArchonClient();
      
      // Verify the fetch was called with the correct URL
      expect(global.fetch).toHaveBeenCalledWith(
        expect.stringContaining('/api/mcp/clients'),
        expect.objectContaining({
          method: 'POST',
          body: expect.stringContaining('9051')
        })
      );
    } catch (error) {
      // If it fails due to actual API call, that's okay for this test
      // We're mainly testing that it constructs the URL correctly
      expect(error).toBeDefined();
    }
  });
});
=======
// MCP Client Service Configuration tests removed - service not currently in use
>>>>>>> 4fa0e65d
<|MERGE_RESOLUTION|>--- conflicted
+++ resolved
@@ -35,48 +35,29 @@
     it('should return empty string in production mode', async () => {
       // Set production mode
       (import.meta.env as any).PROD = true;
-
-      // It should not use VITE_API_URL
-      (import.meta.env as any).VITE_API_URL = 'http://custom-api:9999';
+      delete (import.meta.env as any).VITE_API_URL;
       
       const { getApiUrl } = await import('../../src/config/api');
       expect(getApiUrl()).toBe('');
     });
 
-    it('should use default port 8181 when no port environment variables are set in development', async () => {
-      // Development mode without any port variables
+    it('should throw error when ARCHON_SERVER_PORT is not set in development', async () => {
+      // Development mode without port
       delete (import.meta.env as any).PROD;
       delete (import.meta.env as any).VITE_API_URL;
-      delete (import.meta.env as any).VITE_ARCHON_SERVER_PORT;
-      delete (import.meta.env as any).VITE_PORT;
       delete (import.meta.env as any).ARCHON_SERVER_PORT;
       
-<<<<<<< HEAD
-      // Mock window.location
-      Object.defineProperty(window, 'location', {
-        value: {
-          protocol: 'http:',
-          hostname: 'localhost'
-        },
-        writable: true
-      });
-      
-      const { getApiUrl } = await import('../../src/config/api');
-      
-      expect(getApiUrl()).toBe('http://localhost:8181');
-=======
       // The error will be thrown during module import because API_FULL_URL calls getApiUrl()
       await expect(async () => {
         await import('../../src/config/api');
       }).rejects.toThrow('ARCHON_SERVER_PORT environment variable is required');
->>>>>>> 4fa0e65d
     });
 
-    it('should use VITE_ARCHON_SERVER_PORT when set in development', async () => {
-      // Development mode with custom port via VITE_ prefix
+    it('should use ARCHON_SERVER_PORT when set in development', async () => {
+      // Development mode with custom port
       delete (import.meta.env as any).PROD;
       delete (import.meta.env as any).VITE_API_URL;
-      (import.meta.env as any).VITE_ARCHON_SERVER_PORT = '9191';
+      (import.meta.env as any).ARCHON_SERVER_PORT = '9191';
       
       // Mock window.location
       Object.defineProperty(window, 'location', {
@@ -92,10 +73,10 @@
     });
 
     it('should use custom port with https protocol', async () => {
-      // Development mode with custom port and https via VITE_ prefix
+      // Development mode with custom port and https
       delete (import.meta.env as any).PROD;
       delete (import.meta.env as any).VITE_API_URL;
-      (import.meta.env as any).VITE_ARCHON_SERVER_PORT = '8443';
+      (import.meta.env as any).ARCHON_SERVER_PORT = '8443';
       
       // Mock window.location with https
       Object.defineProperty(window, 'location', {
@@ -158,7 +139,7 @@
         vi.resetModules();
         delete (import.meta.env as any).PROD;
         delete (import.meta.env as any).VITE_API_URL;
-        (import.meta.env as any).VITE_ARCHON_SERVER_PORT = port;
+        (import.meta.env as any).ARCHON_SERVER_PORT = port;
         
         Object.defineProperty(window, 'location', {
           value: {
@@ -175,75 +156,4 @@
   });
 });
 
-<<<<<<< HEAD
-describe('MCP Client Service Configuration', () => {
-  let originalEnv: any;
-
-  beforeEach(() => {
-    originalEnv = { ...import.meta.env };
-    vi.resetModules();
-  });
-
-  afterEach(() => {
-    Object.keys(import.meta.env).forEach(key => {
-      delete (import.meta.env as any)[key];
-    });
-    Object.assign(import.meta.env, originalEnv);
-  });
-
-  it('should throw error when ARCHON_MCP_PORT is not set', async () => {
-    delete (import.meta.env as any).ARCHON_MCP_PORT;
-    
-    const { mcpClientService } = await import('../../src/services/mcpClientService');
-    
-    await expect(mcpClientService.createArchonClient()).rejects.toThrow('ARCHON_MCP_PORT environment variable is required');
-    await expect(mcpClientService.createArchonClient()).rejects.toThrow('Default value: 8051');
-  });
-
-  it('should use ARCHON_MCP_PORT when set', async () => {
-    (import.meta.env as any).ARCHON_MCP_PORT = '9051';
-    (import.meta.env as any).ARCHON_SERVER_PORT = '8181';
-    
-    // Mock window.location
-    Object.defineProperty(window, 'location', {
-      value: {
-        protocol: 'http:',
-        hostname: 'localhost'
-      },
-      writable: true
-    });
-    
-    // Mock the API call
-    global.fetch = vi.fn().mockResolvedValue({
-      ok: true,
-      json: async () => ({
-        id: 'test-id',
-        name: 'Archon',
-        transport_type: 'http',
-        connection_status: 'connected'
-      })
-    });
-    
-    const { mcpClientService } = await import('../../src/services/mcpClientService');
-    
-    try {
-      await mcpClientService.createArchonClient();
-      
-      // Verify the fetch was called with the correct URL
-      expect(global.fetch).toHaveBeenCalledWith(
-        expect.stringContaining('/api/mcp/clients'),
-        expect.objectContaining({
-          method: 'POST',
-          body: expect.stringContaining('9051')
-        })
-      );
-    } catch (error) {
-      // If it fails due to actual API call, that's okay for this test
-      // We're mainly testing that it constructs the URL correctly
-      expect(error).toBeDefined();
-    }
-  });
-});
-=======
-// MCP Client Service Configuration tests removed - service not currently in use
->>>>>>> 4fa0e65d
+// MCP Client Service Configuration tests removed - service not currently in use