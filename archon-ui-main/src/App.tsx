--- conflicted
+++ resolved
@@ -12,11 +12,8 @@
 import { ToastProvider } from './contexts/ToastContext';
 import { ToastProvider as FeaturesToastProvider } from './features/ui/components/ToastProvider';
 import { SettingsProvider, useSettings } from './contexts/SettingsContext';
-<<<<<<< HEAD
 import { ServiceRegistryProvider } from './contexts/ServiceRegistryContext';
-=======
 import { TooltipProvider } from './features/ui/primitives/tooltip';
->>>>>>> e74d6134
 import { ProjectPage } from './pages/ProjectPage';
 import { DisconnectScreenOverlay } from './components/DisconnectScreenOverlay';
 import { ErrorBoundaryWithBugReport } from './components/bug-report/ErrorBoundaryWithBugReport';
@@ -137,24 +134,15 @@
 
 export function App() {
   return (
-<<<<<<< HEAD
-    <ThemeProvider>
-      <ToastProvider>
-        <SettingsProvider>
-          <ServiceRegistryProvider>
-            <AppContent />
-          </ServiceRegistryProvider>
-        </SettingsProvider>
-      </ToastProvider>
-    </ThemeProvider>
-=======
     <QueryClientProvider client={queryClient}>
       <ThemeProvider>
         <ToastProvider>
           <FeaturesToastProvider>
             <TooltipProvider>
               <SettingsProvider>
-                <AppContent />
+                <ServiceRegistryProvider>
+                  <AppContent />
+                </ServiceRegistryProvider>
               </SettingsProvider>
             </TooltipProvider>
           </FeaturesToastProvider>
@@ -164,6 +152,5 @@
         <ReactQueryDevtools initialIsOpen={false} />
       )}
     </QueryClientProvider>
->>>>>>> e74d6134
   );
 }