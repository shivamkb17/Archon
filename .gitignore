__pycache__
.env
.serena
.claude/settings.local.json
PRPs/local
PRPs/completed/
PRPs/stories/
/logs/
.zed
tmp/
temp/
<<<<<<< HEAD
.DS_Store
UAT/
=======
UAT/

.DS_Store
>>>>>>> 37994191
<|MERGE_RESOLUTION|>--- conflicted
+++ resolved
@@ -9,11 +9,7 @@
 .zed
 tmp/
 temp/
-<<<<<<< HEAD
 .DS_Store
 UAT/
-=======
-UAT/
 
-.DS_Store
->>>>>>> 37994191
+.DS_Store