"""
Document Storage Operations

Handles the storage and processing of crawled documents.
Extracted from crawl_orchestration_service.py for better modularity.
"""

import asyncio
from typing import Dict, Any, List, Optional, Callable

from ...config.logfire_config import safe_logfire_info, safe_logfire_error
from ..storage.storage_services import DocumentStorageService
from ..storage.document_storage_service import add_documents_to_supabase
from ..source_management_service import update_source_info, extract_source_summary
from .code_extraction_service import CodeExtractionService


class DocumentStorageOperations:
    """
    Handles document storage operations for crawled content.
    """

    def __init__(self, supabase_client):
        """
        Initialize document storage operations.

        Args:
            supabase_client: The Supabase client for database operations
        """
        self.supabase_client = supabase_client
        self.doc_storage_service = DocumentStorageService(supabase_client)
        self.code_extraction_service = CodeExtractionService(supabase_client)

    async def process_and_store_documents(
        self,
        crawl_results: List[Dict],
        request: Dict[str, Any],
        crawl_type: str,
        original_source_id: str,
        progress_callback: Optional[Callable] = None,
        cancellation_check: Optional[Callable] = None,
        source_url: Optional[str] = None,
        source_display_name: Optional[str] = None,
    ) -> Dict[str, Any]:
        """
        Process crawled documents and store them in the database.

        Args:
            crawl_results: List of crawled documents
            request: The original crawl request
            crawl_type: Type of crawl performed
            original_source_id: The source ID for all documents
            progress_callback: Optional callback for progress updates
            cancellation_check: Optional function to check for cancellation
            source_url: Optional original URL that was crawled
            source_display_name: Optional human-readable name for the source

        Returns:
            Dict containing storage statistics and document mappings
        """
        # Reuse initialized storage service for chunking
        storage_service = self.doc_storage_service

        # Prepare data for chunked storage
        all_urls = []
        all_chunk_numbers = []
        all_contents = []
        all_metadatas = []
        source_word_counts = {}
        url_to_full_document = {}
        processed_docs = 0

        # Process and chunk each document
        for doc_index, doc in enumerate(crawl_results):
            # Check for cancellation during document processing
            if cancellation_check:
                cancellation_check()

            doc_url = doc.get("url", "")
            markdown_content = doc.get("markdown", "")

            if not markdown_content:
                continue

            # Increment processed document count
            processed_docs += 1

            # Store full document for code extraction context
            url_to_full_document[doc_url] = markdown_content

            # CHUNK THE CONTENT
            chunks = storage_service.smart_chunk_text(markdown_content, chunk_size=5000)

            # Use the original source_id for all documents
            source_id = original_source_id
            safe_logfire_info(f"Using original source_id '{source_id}' for URL '{doc_url}'")

            # Process each chunk
            for i, chunk in enumerate(chunks):
                # Check for cancellation during chunk processing
                if cancellation_check and i % 10 == 0:  # Check every 10 chunks
                    cancellation_check()

                all_urls.append(doc_url)
                all_chunk_numbers.append(i)
                all_contents.append(chunk)

                # Create metadata for each chunk
                word_count = len(chunk.split())
                metadata = {
                    "url": doc_url,
                    "title": doc.get("title", ""),
                    "description": doc.get("description", ""),
                    "source_id": source_id,
                    "knowledge_type": request.get("knowledge_type", "documentation"),
                    "crawl_type": crawl_type,
                    "word_count": word_count,
                    "char_count": len(chunk),
                    "chunk_index": i,
                    "tags": request.get("tags", []),
                }
                all_metadatas.append(metadata)

                # Accumulate word count
                source_word_counts[source_id] = source_word_counts.get(source_id, 0) + word_count

                # Yield control every 10 chunks to prevent event loop blocking
                if i > 0 and i % 10 == 0:
                    await asyncio.sleep(0)

            # Yield control after processing each document
            if doc_index > 0 and doc_index % 5 == 0:
                await asyncio.sleep(0)

        # Create/update source record FIRST before storing documents
        if all_contents and all_metadatas:
            await self._create_source_records(
                all_metadatas, all_contents, source_word_counts, request,
                source_url, source_display_name
            )

        safe_logfire_info(f"url_to_full_document keys: {list(url_to_full_document.keys())[:5]}")

        # Log chunking results
<<<<<<< HEAD
        safe_logfire_info(f"Document storage | documents={len(crawl_results)} | chunks={len(all_contents)} | avg_chunks_per_doc={len(all_contents)/len(crawl_results):.1f}")
        
        # Call add_documents_to_supabase with the correct parameters and capture result
        storage_stats = await add_documents_to_supabase(
=======
        avg_chunks = (len(all_contents) / processed_docs) if processed_docs > 0 else 0.0
        safe_logfire_info(
            f"Document storage | processed={processed_docs}/{len(crawl_results)} | chunks={len(all_contents)} | avg_chunks_per_doc={avg_chunks:.1f}"
        )

        # Call add_documents_to_supabase with the correct parameters
        await add_documents_to_supabase(
>>>>>>> f938a3d9
            client=self.supabase_client,
            urls=all_urls,  # Now has entry per chunk
            chunk_numbers=all_chunk_numbers,  # Proper chunk numbers (0, 1, 2, etc)
            contents=all_contents,  # Individual chunks
            metadatas=all_metadatas,  # Metadata per chunk
            url_to_full_document=url_to_full_document,
            batch_size=25,  # Increased from 10 for better performance
            progress_callback=progress_callback,  # Pass the callback for progress updates
            enable_parallel_batches=True,  # Enable parallel processing
            provider=None,  # Use configured provider
            cancellation_check=cancellation_check,  # Pass cancellation check
        )
<<<<<<< HEAD
        
        # Log if there were embedding failures
        if storage_stats.get('embedding_failures', 0) > 0:
            safe_logfire_error(
                f"Document storage had embedding failures | failures={storage_stats['embedding_failures']} | "
                f"stored={storage_stats['chunks_stored']} | total={storage_stats['total_chunks']}"
            )
        
        return {
            'chunk_count': storage_stats.get('chunks_stored', 0),
            'total_word_count': sum(source_word_counts.values()),
            'url_to_full_document': url_to_full_document,
            'source_id': original_source_id,
            'embedding_failures': storage_stats.get('embedding_failures', 0),
            'success': storage_stats.get('success', False)
=======

        # Calculate actual chunk count
        chunk_count = len(all_contents)

        return {
            "chunk_count": chunk_count,
            "total_word_count": sum(source_word_counts.values()),
            "url_to_full_document": url_to_full_document,
            "source_id": original_source_id,
>>>>>>> f938a3d9
        }

    async def _create_source_records(
        self,
        all_metadatas: List[Dict],
        all_contents: List[str],
        source_word_counts: Dict[str, int],
        request: Dict[str, Any],
        source_url: Optional[str] = None,
        source_display_name: Optional[str] = None,
    ):
        """
        Create or update source records in the database.

        Args:
            all_metadatas: List of metadata for all chunks
            all_contents: List of all chunk contents
            source_word_counts: Word counts per source_id
            request: Original crawl request
        """
        # Find ALL unique source_ids in the crawl results
        unique_source_ids = set()
        source_id_contents = {}
        source_id_word_counts = {}

        for i, metadata in enumerate(all_metadatas):
            source_id = metadata["source_id"]
            unique_source_ids.add(source_id)

            # Group content by source_id for better summaries
            if source_id not in source_id_contents:
                source_id_contents[source_id] = []
            source_id_contents[source_id].append(all_contents[i])

            # Track word counts per source_id
            if source_id not in source_id_word_counts:
                source_id_word_counts[source_id] = 0
            source_id_word_counts[source_id] += metadata.get("word_count", 0)

        safe_logfire_info(
            f"Found {len(unique_source_ids)} unique source_ids: {list(unique_source_ids)}"
        )

        # Create source records for ALL unique source_ids
        for source_id in unique_source_ids:
            # Get combined content for this specific source_id
            source_contents = source_id_contents[source_id]
            combined_content = ""
            for chunk in source_contents[:3]:  # First 3 chunks for this source
                if len(combined_content) + len(chunk) < 15000:
                    combined_content += " " + chunk
                else:
                    break

            # Generate summary with fallback (run in thread to avoid blocking async loop)
            try:
                # Run synchronous extract_source_summary in a thread pool
                summary = await asyncio.to_thread(
                    extract_source_summary, source_id, combined_content
                )
            except Exception as e:
                safe_logfire_error(
                    f"Failed to generate AI summary for '{source_id}': {str(e)}, using fallback"
                )
                # Fallback to simple summary
                summary = f"Documentation from {source_id} - {len(source_contents)} pages crawled"

            # Update source info in database BEFORE storing documents
            safe_logfire_info(
                f"About to create/update source record for '{source_id}' (word count: {source_id_word_counts[source_id]})"
            )
            try:
                # Run synchronous update_source_info in a thread pool
                await asyncio.to_thread(
                    update_source_info,
                    client=self.supabase_client,
                    source_id=source_id,
                    summary=summary,
                    word_count=source_id_word_counts[source_id],
                    content=combined_content,
                    knowledge_type=request.get("knowledge_type", "technical"),
                    tags=request.get("tags", []),
                    update_frequency=0,  # Set to 0 since we're using manual refresh
                    original_url=request.get("url"),  # Store the original crawl URL
                    source_url=source_url,
                    source_display_name=source_display_name,
                )
                safe_logfire_info(f"Successfully created/updated source record for '{source_id}'")
            except Exception as e:
                safe_logfire_error(
                    f"Failed to create/update source record for '{source_id}': {str(e)}"
                )
                # Try a simpler approach with minimal data
                try:
                    safe_logfire_info(f"Attempting fallback source creation for '{source_id}'")
                    fallback_data = {
                        "source_id": source_id,
                        "title": source_id,  # Use source_id as title fallback
                        "summary": summary,
                        "total_word_count": source_id_word_counts[source_id],
                        "metadata": {
                            "knowledge_type": request.get("knowledge_type", "technical"),
                            "tags": request.get("tags", []),
                            "auto_generated": True,
                            "fallback_creation": True,
                            "original_url": request.get("url"),
                        },
                    }
                    
                    # Add new fields if provided
                    if source_url:
                        fallback_data["source_url"] = source_url
                    if source_display_name:
                        fallback_data["source_display_name"] = source_display_name
                    
                    self.supabase_client.table("archon_sources").upsert(fallback_data).execute()
                    safe_logfire_info(f"Fallback source creation succeeded for '{source_id}'")
                except Exception as fallback_error:
                    safe_logfire_error(
                        f"Both source creation attempts failed for '{source_id}': {str(fallback_error)}"
                    )
                    raise Exception(
                        f"Unable to create source record for '{source_id}'. This will cause foreign key violations. Error: {str(fallback_error)}"
                    )

        # Verify ALL source records exist before proceeding with document storage
        if unique_source_ids:
            for source_id in unique_source_ids:
                try:
                    source_check = (
                        self.supabase_client.table("archon_sources")
                        .select("source_id")
                        .eq("source_id", source_id)
                        .execute()
                    )
                    if not source_check.data:
                        raise Exception(
                            f"Source record verification failed - '{source_id}' does not exist in sources table"
                        )
                    safe_logfire_info(f"Source record verified for '{source_id}'")
                except Exception as e:
                    safe_logfire_error(f"Source verification failed for '{source_id}': {str(e)}")
                    raise

            safe_logfire_info(
                f"All {len(unique_source_ids)} source records verified - proceeding with document storage"
            )

    async def extract_and_store_code_examples(
        self,
        crawl_results: List[Dict],
        url_to_full_document: Dict[str, str],
        source_id: str,
        progress_callback: Optional[Callable] = None,
        start_progress: int = 85,
        end_progress: int = 95,
    ) -> int:
        """
        Extract code examples from crawled documents and store them.

        Args:
            crawl_results: List of crawled documents
            url_to_full_document: Mapping of URLs to full document content
            source_id: The unique source_id for all documents
            progress_callback: Optional callback for progress updates
            start_progress: Starting progress percentage
            end_progress: Ending progress percentage

        Returns:
            Number of code examples stored
        """
        result = await self.code_extraction_service.extract_and_store_code_examples(
            crawl_results, url_to_full_document, source_id, progress_callback, start_progress, end_progress
        )

        return result<|MERGE_RESOLUTION|>--- conflicted
+++ resolved
@@ -141,13 +141,7 @@
 
         safe_logfire_info(f"url_to_full_document keys: {list(url_to_full_document.keys())[:5]}")
 
-        # Log chunking results
-<<<<<<< HEAD
-        safe_logfire_info(f"Document storage | documents={len(crawl_results)} | chunks={len(all_contents)} | avg_chunks_per_doc={len(all_contents)/len(crawl_results):.1f}")
-        
-        # Call add_documents_to_supabase with the correct parameters and capture result
-        storage_stats = await add_documents_to_supabase(
-=======
+        # Log chunking results (keep logging from main)
         avg_chunks = (len(all_contents) / processed_docs) if processed_docs > 0 else 0.0
         safe_logfire_info(
             f"Document storage | processed={processed_docs}/{len(crawl_results)} | chunks={len(all_contents)} | avg_chunks_per_doc={avg_chunks:.1f}"
@@ -155,7 +149,6 @@
 
         # Call add_documents_to_supabase with the correct parameters
         await add_documents_to_supabase(
->>>>>>> f938a3d9
             client=self.supabase_client,
             urls=all_urls,  # Now has entry per chunk
             chunk_numbers=all_chunk_numbers,  # Proper chunk numbers (0, 1, 2, etc)
@@ -168,23 +161,6 @@
             provider=None,  # Use configured provider
             cancellation_check=cancellation_check,  # Pass cancellation check
         )
-<<<<<<< HEAD
-        
-        # Log if there were embedding failures
-        if storage_stats.get('embedding_failures', 0) > 0:
-            safe_logfire_error(
-                f"Document storage had embedding failures | failures={storage_stats['embedding_failures']} | "
-                f"stored={storage_stats['chunks_stored']} | total={storage_stats['total_chunks']}"
-            )
-        
-        return {
-            'chunk_count': storage_stats.get('chunks_stored', 0),
-            'total_word_count': sum(source_word_counts.values()),
-            'url_to_full_document': url_to_full_document,
-            'source_id': original_source_id,
-            'embedding_failures': storage_stats.get('embedding_failures', 0),
-            'success': storage_stats.get('success', False)
-=======
 
         # Calculate actual chunk count
         chunk_count = len(all_contents)
@@ -194,7 +170,6 @@
             "total_word_count": sum(source_word_counts.values()),
             "url_to_full_document": url_to_full_document,
             "source_id": original_source_id,
->>>>>>> f938a3d9
         }
 
     async def _create_source_records(
