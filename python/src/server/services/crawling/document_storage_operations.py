"""
Document Storage Operations

Handles the storage and processing of crawled documents.
Extracted from crawl_orchestration_service.py for better modularity.
"""

import asyncio
<<<<<<< HEAD
from collections.abc import Callable
from typing import Any
=======
from typing import Dict, Any, List, Optional, Callable
>>>>>>> 3e204b0b

from ...config.logfire_config import safe_logfire_error, safe_logfire_info
from ..source_management_service import extract_source_summary, update_source_info
from ..storage.document_storage_service import add_documents_to_supabase
<<<<<<< HEAD
from ..storage.storage_services import DocumentStorageService
=======
from ..source_management_service import update_source_info, extract_source_summary
>>>>>>> 3e204b0b
from .code_extraction_service import CodeExtractionService


class DocumentStorageOperations:
    """
    Handles document storage operations for crawled content.
    """

    def __init__(self, supabase_client):
        """
        Initialize document storage operations.

        Args:
            supabase_client: The Supabase client for database operations
        """
        self.supabase_client = supabase_client
        self.doc_storage_service = DocumentStorageService(supabase_client)
        self.code_extraction_service = CodeExtractionService(supabase_client)

    async def process_and_store_documents(
        self,
        crawl_results: list[dict],
        request: dict[str, Any],
        crawl_type: str,
        original_source_id: str,
<<<<<<< HEAD
        progress_callback: Callable | None = None,
        cancellation_check: Callable | None = None
    ) -> dict[str, Any]:
=======
        progress_callback: Optional[Callable] = None,
        cancellation_check: Optional[Callable] = None,
        source_url: Optional[str] = None,
        source_display_name: Optional[str] = None,
    ) -> Dict[str, Any]:
>>>>>>> 3e204b0b
        """
        Process crawled documents and store them in the database.

        Args:
            crawl_results: List of crawled documents
            request: The original crawl request
            crawl_type: Type of crawl performed
            original_source_id: The source ID for all documents
            progress_callback: Optional callback for progress updates
            cancellation_check: Optional function to check for cancellation
            source_url: Optional original URL that was crawled
            source_display_name: Optional human-readable name for the source

        Returns:
            Dict containing storage statistics and document mappings
        """
<<<<<<< HEAD
        # Initialize storage service for chunking
        storage_service = DocumentStorageService(self.supabase_client)
=======
        # Reuse initialized storage service for chunking
        storage_service = self.doc_storage_service
>>>>>>> 3e204b0b

        # Prepare data for chunked storage
        all_urls = []
        all_chunk_numbers = []
        all_contents = []
        all_metadatas = []
        source_word_counts = {}
        url_to_full_document = {}
<<<<<<< HEAD
=======
        processed_docs = 0
>>>>>>> 3e204b0b

        # Process and chunk each document
        for doc_index, doc in enumerate(crawl_results):
            # Check for cancellation during document processing
            if cancellation_check:
                cancellation_check()

<<<<<<< HEAD
            source_url = doc.get('url', '')
            markdown_content = doc.get('markdown', '')
=======
            doc_url = doc.get("url", "")
            markdown_content = doc.get("markdown", "")
>>>>>>> 3e204b0b

            if not markdown_content:
                continue

<<<<<<< HEAD
            # Store full document for code extraction context
            url_to_full_document[source_url] = markdown_content
=======
            # Increment processed document count
            processed_docs += 1

            # Store full document for code extraction context
            url_to_full_document[doc_url] = markdown_content
>>>>>>> 3e204b0b

            # CHUNK THE CONTENT
            chunks = storage_service.smart_chunk_text(markdown_content, chunk_size=5000)

            # Use the original source_id for all documents
            source_id = original_source_id
<<<<<<< HEAD
            safe_logfire_info(f"Using original source_id '{source_id}' for URL '{source_url}'")
=======
            safe_logfire_info(f"Using original source_id '{source_id}' for URL '{doc_url}'")
>>>>>>> 3e204b0b

            # Process each chunk
            for i, chunk in enumerate(chunks):
                # Check for cancellation during chunk processing
                if cancellation_check and i % 10 == 0:  # Check every 10 chunks
                    cancellation_check()

<<<<<<< HEAD
                all_urls.append(source_url)
=======
                all_urls.append(doc_url)
>>>>>>> 3e204b0b
                all_chunk_numbers.append(i)
                all_contents.append(chunk)

                # Create metadata for each chunk
                word_count = len(chunk.split())
                metadata = {
                    "url": doc_url,
                    "title": doc.get("title", ""),
                    "description": doc.get("description", ""),
                    "source_id": source_id,
                    "knowledge_type": request.get("knowledge_type", "documentation"),
                    "crawl_type": crawl_type,
                    "word_count": word_count,
                    "char_count": len(chunk),
                    "chunk_index": i,
                    "tags": request.get("tags", []),
                }
                all_metadatas.append(metadata)

                # Accumulate word count
                source_word_counts[source_id] = source_word_counts.get(source_id, 0) + word_count

                # Yield control every 10 chunks to prevent event loop blocking
                if i > 0 and i % 10 == 0:
                    await asyncio.sleep(0)

            # Yield control after processing each document
            if doc_index > 0 and doc_index % 5 == 0:
                await asyncio.sleep(0)

        # Create/update source record FIRST before storing documents
        if all_contents and all_metadatas:
            await self._create_source_records(
                all_metadatas, all_contents, source_word_counts, request,
                source_url, source_display_name
            )

        safe_logfire_info(f"url_to_full_document keys: {list(url_to_full_document.keys())[:5]}")

        # Log chunking results
<<<<<<< HEAD
        safe_logfire_info(f"Document storage | documents={len(crawl_results)} | chunks={len(all_contents)} | avg_chunks_per_doc={len(all_contents)/len(crawl_results):.1f}")
=======
        avg_chunks = (len(all_contents) / processed_docs) if processed_docs > 0 else 0.0
        safe_logfire_info(
            f"Document storage | processed={processed_docs}/{len(crawl_results)} | chunks={len(all_contents)} | avg_chunks_per_doc={avg_chunks:.1f}"
        )
>>>>>>> 3e204b0b

        # Call add_documents_to_supabase with the correct parameters
        storage_stats = await add_documents_to_supabase(
            client=self.supabase_client,
            urls=all_urls,  # Now has entry per chunk
            chunk_numbers=all_chunk_numbers,  # Proper chunk numbers (0, 1, 2, etc)
            contents=all_contents,  # Individual chunks
            metadatas=all_metadatas,  # Metadata per chunk
            url_to_full_document=url_to_full_document,
            batch_size=25,  # Increased from 10 for better performance
            progress_callback=progress_callback,  # Pass the callback for progress updates
            enable_parallel_batches=True,  # Enable parallel processing
            provider=None,  # Use configured provider
            cancellation_check=cancellation_check,  # Pass cancellation check
        )

<<<<<<< HEAD
        # Calculate chunk counts
        chunk_count = len(all_contents)
        chunks_stored = storage_stats.get("chunks_stored", 0)

        return {
            'chunk_count': chunk_count,
            'chunks_stored': chunks_stored,
            'total_word_count': sum(source_word_counts.values()),
            'url_to_full_document': url_to_full_document,
            'source_id': original_source_id
=======
        # Calculate actual chunk count
        chunk_count = len(all_contents)

        return {
            "chunk_count": chunk_count,
            "total_word_count": sum(source_word_counts.values()),
            "url_to_full_document": url_to_full_document,
            "source_id": original_source_id,
>>>>>>> 3e204b0b
        }

    async def _create_source_records(
        self,
<<<<<<< HEAD
        all_metadatas: list[dict],
        all_contents: list[str],
        source_word_counts: dict[str, int],
        request: dict[str, Any]
=======
        all_metadatas: List[Dict],
        all_contents: List[str],
        source_word_counts: Dict[str, int],
        request: Dict[str, Any],
        source_url: Optional[str] = None,
        source_display_name: Optional[str] = None,
>>>>>>> 3e204b0b
    ):
        """
        Create or update source records in the database.

        Args:
            all_metadatas: List of metadata for all chunks
            all_contents: List of all chunk contents
            source_word_counts: Word counts per source_id
            request: Original crawl request
        """
        # Find ALL unique source_ids in the crawl results
        unique_source_ids = set()
        source_id_contents = {}
        source_id_word_counts = {}

        for i, metadata in enumerate(all_metadatas):
            source_id = metadata["source_id"]
            unique_source_ids.add(source_id)

            # Group content by source_id for better summaries
            if source_id not in source_id_contents:
                source_id_contents[source_id] = []
            source_id_contents[source_id].append(all_contents[i])

            # Track word counts per source_id
            if source_id not in source_id_word_counts:
                source_id_word_counts[source_id] = 0
<<<<<<< HEAD
            source_id_word_counts[source_id] += metadata.get('word_count', 0)

        safe_logfire_info(f"Found {len(unique_source_ids)} unique source_ids: {list(unique_source_ids)}")
=======
            source_id_word_counts[source_id] += metadata.get("word_count", 0)

        safe_logfire_info(
            f"Found {len(unique_source_ids)} unique source_ids: {list(unique_source_ids)}"
        )
>>>>>>> 3e204b0b

        # Create source records for ALL unique source_ids
        for source_id in unique_source_ids:
            # Get combined content for this specific source_id
            source_contents = source_id_contents[source_id]
            combined_content = ""
            for chunk in source_contents[:3]:  # First 3 chunks for this source
                if len(combined_content) + len(chunk) < 15000:
                    combined_content += " " + chunk
                else:
                    break

<<<<<<< HEAD
            # Generate summary with fallback
            try:
                summary = await extract_source_summary(source_id, combined_content)
=======
            # Generate summary with fallback (run in thread to avoid blocking async loop)
            try:
                # Run synchronous extract_source_summary in a thread pool
                summary = await asyncio.to_thread(
                    extract_source_summary, source_id, combined_content
                )
>>>>>>> 3e204b0b
            except Exception as e:
                safe_logfire_error(
                    f"Failed to generate AI summary for '{source_id}': {str(e)}, using fallback"
                )
                # Fallback to simple summary
                summary = f"Documentation from {source_id} - {len(source_contents)} pages crawled"

            # Update source info in database BEFORE storing documents
            safe_logfire_info(
                f"About to create/update source record for '{source_id}' (word count: {source_id_word_counts[source_id]})"
            )
            try:
<<<<<<< HEAD
                await update_source_info(
=======
                # Run synchronous update_source_info in a thread pool
                await asyncio.to_thread(
                    update_source_info,
>>>>>>> 3e204b0b
                    client=self.supabase_client,
                    source_id=source_id,
                    summary=summary,
                    word_count=source_id_word_counts[source_id],
                    content=combined_content,
                    knowledge_type=request.get("knowledge_type", "technical"),
                    tags=request.get("tags", []),
                    update_frequency=0,  # Set to 0 since we're using manual refresh
                    original_url=request.get("url"),  # Store the original crawl URL
                    source_url=source_url,
                    source_display_name=source_display_name,
                )
                safe_logfire_info(f"Successfully created/updated source record for '{source_id}'")
            except Exception as e:
                safe_logfire_error(
                    f"Failed to create/update source record for '{source_id}': {str(e)}"
                )
                # Try a simpler approach with minimal data
                try:
                    safe_logfire_info(f"Attempting fallback source creation for '{source_id}'")
                    fallback_data = {
                        "source_id": source_id,
                        "title": source_id,  # Use source_id as title fallback
                        "summary": summary,
                        "total_word_count": source_id_word_counts[source_id],
                        "metadata": {
                            "knowledge_type": request.get("knowledge_type", "technical"),
                            "tags": request.get("tags", []),
                            "auto_generated": True,
                            "fallback_creation": True,
                            "original_url": request.get("url"),
                        },
                    }
                    
                    # Add new fields if provided
                    if source_url:
                        fallback_data["source_url"] = source_url
                    if source_display_name:
                        fallback_data["source_display_name"] = source_display_name
                    
                    self.supabase_client.table("archon_sources").upsert(fallback_data).execute()
                    safe_logfire_info(f"Fallback source creation succeeded for '{source_id}'")
                except Exception as fallback_error:
<<<<<<< HEAD
                    safe_logfire_error(f"Both source creation attempts failed for '{source_id}': {str(fallback_error)}")
                    raise Exception(f"Unable to create source record for '{source_id}'. This will cause foreign key violations. Error: {str(fallback_error)}")
=======
                    safe_logfire_error(
                        f"Both source creation attempts failed for '{source_id}': {str(fallback_error)}"
                    )
                    raise Exception(
                        f"Unable to create source record for '{source_id}'. This will cause foreign key violations. Error: {str(fallback_error)}"
                    )
>>>>>>> 3e204b0b

        # Verify ALL source records exist before proceeding with document storage
        if unique_source_ids:
            for source_id in unique_source_ids:
                try:
                    source_check = (
                        self.supabase_client.table("archon_sources")
                        .select("source_id")
                        .eq("source_id", source_id)
                        .execute()
                    )
                    if not source_check.data:
                        raise Exception(
                            f"Source record verification failed - '{source_id}' does not exist in sources table"
                        )
                    safe_logfire_info(f"Source record verified for '{source_id}'")
                except Exception as e:
                    safe_logfire_error(f"Source verification failed for '{source_id}': {str(e)}")
                    raise

<<<<<<< HEAD
            safe_logfire_info(f"All {len(unique_source_ids)} source records verified - proceeding with document storage")

    async def extract_and_store_code_examples(
        self,
        crawl_results: list[dict],
        url_to_full_document: dict[str, str],
        progress_callback: Callable | None = None,
=======
            safe_logfire_info(
                f"All {len(unique_source_ids)} source records verified - proceeding with document storage"
            )

    async def extract_and_store_code_examples(
        self,
        crawl_results: List[Dict],
        url_to_full_document: Dict[str, str],
        source_id: str,
        progress_callback: Optional[Callable] = None,
>>>>>>> 3e204b0b
        start_progress: int = 85,
        end_progress: int = 95,
    ) -> int:
        """
        Extract code examples from crawled documents and store them.

        Args:
            crawl_results: List of crawled documents
            url_to_full_document: Mapping of URLs to full document content
            source_id: The unique source_id for all documents
            progress_callback: Optional callback for progress updates
            start_progress: Starting progress percentage
            end_progress: Ending progress percentage

        Returns:
            Number of code examples stored
        """
        result = await self.code_extraction_service.extract_and_store_code_examples(
            crawl_results, url_to_full_document, source_id, progress_callback, start_progress, end_progress
        )

        return result<|MERGE_RESOLUTION|>--- conflicted
+++ resolved
@@ -6,21 +6,13 @@
 """
 
 import asyncio
-<<<<<<< HEAD
 from collections.abc import Callable
 from typing import Any
-=======
-from typing import Dict, Any, List, Optional, Callable
->>>>>>> 3e204b0b
 
 from ...config.logfire_config import safe_logfire_error, safe_logfire_info
 from ..source_management_service import extract_source_summary, update_source_info
 from ..storage.document_storage_service import add_documents_to_supabase
-<<<<<<< HEAD
 from ..storage.storage_services import DocumentStorageService
-=======
-from ..source_management_service import update_source_info, extract_source_summary
->>>>>>> 3e204b0b
 from .code_extraction_service import CodeExtractionService
 
 
@@ -46,17 +38,11 @@
         request: dict[str, Any],
         crawl_type: str,
         original_source_id: str,
-<<<<<<< HEAD
         progress_callback: Callable | None = None,
-        cancellation_check: Callable | None = None
+        cancellation_check: Callable | None = None,
+        source_url: str | None = None,
+        source_display_name: str | None = None,
     ) -> dict[str, Any]:
-=======
-        progress_callback: Optional[Callable] = None,
-        cancellation_check: Optional[Callable] = None,
-        source_url: Optional[str] = None,
-        source_display_name: Optional[str] = None,
-    ) -> Dict[str, Any]:
->>>>>>> 3e204b0b
         """
         Process crawled documents and store them in the database.
 
@@ -73,13 +59,8 @@
         Returns:
             Dict containing storage statistics and document mappings
         """
-<<<<<<< HEAD
-        # Initialize storage service for chunking
-        storage_service = DocumentStorageService(self.supabase_client)
-=======
         # Reuse initialized storage service for chunking
         storage_service = self.doc_storage_service
->>>>>>> 3e204b0b
 
         # Prepare data for chunked storage
         all_urls = []
@@ -88,10 +69,7 @@
         all_metadatas = []
         source_word_counts = {}
         url_to_full_document = {}
-<<<<<<< HEAD
-=======
         processed_docs = 0
->>>>>>> 3e204b0b
 
         # Process and chunk each document
         for doc_index, doc in enumerate(crawl_results):
@@ -99,38 +77,24 @@
             if cancellation_check:
                 cancellation_check()
 
-<<<<<<< HEAD
-            source_url = doc.get('url', '')
+            doc_url = doc.get('url', '')
             markdown_content = doc.get('markdown', '')
-=======
-            doc_url = doc.get("url", "")
-            markdown_content = doc.get("markdown", "")
->>>>>>> 3e204b0b
 
             if not markdown_content:
                 continue
 
-<<<<<<< HEAD
-            # Store full document for code extraction context
-            url_to_full_document[source_url] = markdown_content
-=======
             # Increment processed document count
             processed_docs += 1
 
             # Store full document for code extraction context
             url_to_full_document[doc_url] = markdown_content
->>>>>>> 3e204b0b
 
             # CHUNK THE CONTENT
             chunks = storage_service.smart_chunk_text(markdown_content, chunk_size=5000)
 
             # Use the original source_id for all documents
             source_id = original_source_id
-<<<<<<< HEAD
-            safe_logfire_info(f"Using original source_id '{source_id}' for URL '{source_url}'")
-=======
             safe_logfire_info(f"Using original source_id '{source_id}' for URL '{doc_url}'")
->>>>>>> 3e204b0b
 
             # Process each chunk
             for i, chunk in enumerate(chunks):
@@ -138,11 +102,7 @@
                 if cancellation_check and i % 10 == 0:  # Check every 10 chunks
                     cancellation_check()
 
-<<<<<<< HEAD
-                all_urls.append(source_url)
-=======
                 all_urls.append(doc_url)
->>>>>>> 3e204b0b
                 all_chunk_numbers.append(i)
                 all_contents.append(chunk)
 
@@ -183,14 +143,10 @@
         safe_logfire_info(f"url_to_full_document keys: {list(url_to_full_document.keys())[:5]}")
 
         # Log chunking results
-<<<<<<< HEAD
-        safe_logfire_info(f"Document storage | documents={len(crawl_results)} | chunks={len(all_contents)} | avg_chunks_per_doc={len(all_contents)/len(crawl_results):.1f}")
-=======
         avg_chunks = (len(all_contents) / processed_docs) if processed_docs > 0 else 0.0
         safe_logfire_info(
             f"Document storage | processed={processed_docs}/{len(crawl_results)} | chunks={len(all_contents)} | avg_chunks_per_doc={avg_chunks:.1f}"
         )
->>>>>>> 3e204b0b
 
         # Call add_documents_to_supabase with the correct parameters
         storage_stats = await add_documents_to_supabase(
@@ -207,7 +163,6 @@
             cancellation_check=cancellation_check,  # Pass cancellation check
         )
 
-<<<<<<< HEAD
         # Calculate chunk counts
         chunk_count = len(all_contents)
         chunks_stored = storage_stats.get("chunks_stored", 0)
@@ -218,33 +173,16 @@
             'total_word_count': sum(source_word_counts.values()),
             'url_to_full_document': url_to_full_document,
             'source_id': original_source_id
-=======
-        # Calculate actual chunk count
-        chunk_count = len(all_contents)
-
-        return {
-            "chunk_count": chunk_count,
-            "total_word_count": sum(source_word_counts.values()),
-            "url_to_full_document": url_to_full_document,
-            "source_id": original_source_id,
->>>>>>> 3e204b0b
         }
 
     async def _create_source_records(
         self,
-<<<<<<< HEAD
         all_metadatas: list[dict],
         all_contents: list[str],
         source_word_counts: dict[str, int],
-        request: dict[str, Any]
-=======
-        all_metadatas: List[Dict],
-        all_contents: List[str],
-        source_word_counts: Dict[str, int],
-        request: Dict[str, Any],
-        source_url: Optional[str] = None,
-        source_display_name: Optional[str] = None,
->>>>>>> 3e204b0b
+        request: dict[str, Any],
+        source_url: str | None = None,
+        source_display_name: str | None = None,
     ):
         """
         Create or update source records in the database.
@@ -272,17 +210,11 @@
             # Track word counts per source_id
             if source_id not in source_id_word_counts:
                 source_id_word_counts[source_id] = 0
-<<<<<<< HEAD
             source_id_word_counts[source_id] += metadata.get('word_count', 0)
-
-        safe_logfire_info(f"Found {len(unique_source_ids)} unique source_ids: {list(unique_source_ids)}")
-=======
-            source_id_word_counts[source_id] += metadata.get("word_count", 0)
 
         safe_logfire_info(
             f"Found {len(unique_source_ids)} unique source_ids: {list(unique_source_ids)}"
         )
->>>>>>> 3e204b0b
 
         # Create source records for ALL unique source_ids
         for source_id in unique_source_ids:
@@ -295,18 +227,12 @@
                 else:
                     break
 
-<<<<<<< HEAD
-            # Generate summary with fallback
-            try:
-                summary = await extract_source_summary(source_id, combined_content)
-=======
             # Generate summary with fallback (run in thread to avoid blocking async loop)
             try:
                 # Run synchronous extract_source_summary in a thread pool
                 summary = await asyncio.to_thread(
                     extract_source_summary, source_id, combined_content
                 )
->>>>>>> 3e204b0b
             except Exception as e:
                 safe_logfire_error(
                     f"Failed to generate AI summary for '{source_id}': {str(e)}, using fallback"
@@ -319,13 +245,9 @@
                 f"About to create/update source record for '{source_id}' (word count: {source_id_word_counts[source_id]})"
             )
             try:
-<<<<<<< HEAD
-                await update_source_info(
-=======
                 # Run synchronous update_source_info in a thread pool
                 await asyncio.to_thread(
                     update_source_info,
->>>>>>> 3e204b0b
                     client=self.supabase_client,
                     source_id=source_id,
                     summary=summary,
@@ -369,17 +291,12 @@
                     self.supabase_client.table("archon_sources").upsert(fallback_data).execute()
                     safe_logfire_info(f"Fallback source creation succeeded for '{source_id}'")
                 except Exception as fallback_error:
-<<<<<<< HEAD
-                    safe_logfire_error(f"Both source creation attempts failed for '{source_id}': {str(fallback_error)}")
-                    raise Exception(f"Unable to create source record for '{source_id}'. This will cause foreign key violations. Error: {str(fallback_error)}")
-=======
                     safe_logfire_error(
                         f"Both source creation attempts failed for '{source_id}': {str(fallback_error)}"
                     )
                     raise Exception(
                         f"Unable to create source record for '{source_id}'. This will cause foreign key violations. Error: {str(fallback_error)}"
                     )
->>>>>>> 3e204b0b
 
         # Verify ALL source records exist before proceeding with document storage
         if unique_source_ids:
@@ -400,26 +317,16 @@
                     safe_logfire_error(f"Source verification failed for '{source_id}': {str(e)}")
                     raise
 
-<<<<<<< HEAD
-            safe_logfire_info(f"All {len(unique_source_ids)} source records verified - proceeding with document storage")
+            safe_logfire_info(
+                f"All {len(unique_source_ids)} source records verified - proceeding with document storage"
+            )
 
     async def extract_and_store_code_examples(
         self,
         crawl_results: list[dict],
         url_to_full_document: dict[str, str],
+        source_id: str,
         progress_callback: Callable | None = None,
-=======
-            safe_logfire_info(
-                f"All {len(unique_source_ids)} source records verified - proceeding with document storage"
-            )
-
-    async def extract_and_store_code_examples(
-        self,
-        crawl_results: List[Dict],
-        url_to_full_document: Dict[str, str],
-        source_id: str,
-        progress_callback: Optional[Callable] = None,
->>>>>>> 3e204b0b
         start_progress: int = 85,
         end_progress: int = 95,
     ) -> int:
