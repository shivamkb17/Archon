"""
Crawling Service Module for Archon RAG

This module combines crawling functionality and orchestration.
It handles web crawling operations including single page crawling,
batch crawling, recursive crawling, and overall orchestration with progress tracking.
"""

import asyncio
import uuid
from collections.abc import Awaitable, Callable
from typing import Any, Optional
from urllib.parse import urlparse

from ...config.logfire_config import get_logger, safe_logfire_error, safe_logfire_info
from ...utils import get_supabase_client
from ...utils.progress.progress_tracker import ProgressTracker

# Import strategies
# Import operations
from .document_storage_operations import DocumentStorageOperations
from .helpers.site_config import SiteConfig

# Import helpers
from .helpers.url_handler import URLHandler
from .progress_mapper import ProgressMapper
from .strategies.batch import BatchCrawlStrategy
from .strategies.recursive import RecursiveCrawlStrategy
from .strategies.single_page import SinglePageCrawlStrategy
from .strategies.sitemap import SitemapCrawlStrategy

logger = get_logger(__name__)

# Global registry to track active orchestration services for cancellation support
_active_orchestrations: dict[str, "CrawlingService"] = {}


def get_active_orchestration(progress_id: str) -> Optional["CrawlingService"]:
    """Get an active orchestration service by progress ID."""
    return _active_orchestrations.get(progress_id)


def register_orchestration(progress_id: str, orchestration: "CrawlingService"):
    """Register an active orchestration service."""
    _active_orchestrations[progress_id] = orchestration


def unregister_orchestration(progress_id: str):
    """Unregister an orchestration service."""
    if progress_id in _active_orchestrations:
        del _active_orchestrations[progress_id]


class CrawlingService:
    """
    Service class for web crawling and orchestration operations.
    Combines functionality from both CrawlingService and CrawlOrchestrationService.
    """

    def __init__(self, crawler=None, supabase_client=None, progress_id=None):
        """
        Initialize the crawling service.

        Args:
            crawler: The Crawl4AI crawler instance
            supabase_client: The Supabase client for database operations
            progress_id: Optional progress ID for HTTP polling updates
        """
        self.crawler = crawler
        self.supabase_client = supabase_client or get_supabase_client()
        self.progress_id = progress_id
        self.progress_tracker = None

        # Initialize helpers
        self.url_handler = URLHandler()
        self.site_config = SiteConfig()
        self.markdown_generator = self.site_config.get_markdown_generator()

        # Initialize strategies
        self.batch_strategy = BatchCrawlStrategy(crawler, self.markdown_generator)
        self.recursive_strategy = RecursiveCrawlStrategy(crawler, self.markdown_generator)
        self.single_page_strategy = SinglePageCrawlStrategy(crawler, self.markdown_generator)
        self.sitemap_strategy = SitemapCrawlStrategy()

        # Initialize operations
        self.doc_storage_ops = DocumentStorageOperations(self.supabase_client)

        # Track progress state across all stages to prevent UI resets
        self.progress_state = {"progressId": self.progress_id} if self.progress_id else {}
        # Initialize progress mapper to prevent backwards jumps
        self.progress_mapper = ProgressMapper()
        # Cancellation support
        self._cancelled = False

    def set_progress_id(self, progress_id: str):
        """Set the progress ID for HTTP polling updates."""
        self.progress_id = progress_id
        if self.progress_id:
            self.progress_state = {"progressId": self.progress_id}
            # Initialize progress tracker for HTTP polling
            self.progress_tracker = ProgressTracker(progress_id, operation_type="crawl")

    def cancel(self):
        """Cancel the crawl operation."""
        self._cancelled = True
        safe_logfire_info(f"Crawl operation cancelled | progress_id={self.progress_id}")

    def is_cancelled(self) -> bool:
        """Check if the crawl operation has been cancelled."""
        return self._cancelled

    def _check_cancellation(self):
        """Check if cancelled and raise an exception if so."""
        if self._cancelled:
            raise asyncio.CancelledError("Crawl operation was cancelled by user")

    async def _create_crawl_progress_callback(
        self, base_status: str
    ) -> Callable[[str, int, str], Awaitable[None]]:
        """Create a progress callback for crawling operations.

        Args:
            base_status: The base status to use for progress updates

        Returns:
            Async callback function with signature (status: str, percentage: int, message: str, **kwargs) -> None
        """
        async def callback(status: str, percentage: int, message: str, **kwargs):
            if self.progress_tracker:
                # Update progress via tracker (stores in memory for HTTP polling)
                await self.progress_tracker.update(
                    status=base_status,
                    percentage=percentage,
                    log=message,
                    **kwargs
                )
                safe_logfire_info(
                    f"Updated crawl progress | progress_id={self.progress_id} | status={base_status} | percentage={percentage}"
                )

        return callback

    async def _handle_progress_update(self, task_id: str, update: dict[str, Any]) -> None:
        """
        Handle progress updates from background task.

        Args:
            task_id: The task ID for the progress update
            update: Dictionary containing progress update data
        """
        if self.progress_tracker:
            # Update progress via tracker for HTTP polling
            await self.progress_tracker.update(
                status=update.get("status", "processing"),
                percentage=update.get("percentage", 0),
                log=update.get("log", "Processing..."),
                **{k: v for k, v in update.items() if k not in ["status", "percentage", "log"]}
            )

    # Simple delegation methods for backward compatibility
    async def crawl_single_page(self, url: str, retry_count: int = 3) -> dict[str, Any]:
        """Crawl a single web page."""
        return await self.single_page_strategy.crawl_single_page(
            url,
            self.url_handler.transform_github_url,
            self.site_config.is_documentation_site,
            retry_count,
        )

    async def crawl_markdown_file(
        self, url: str, progress_callback=None, start_progress: int = 10, end_progress: int = 20
    ) -> list[dict[str, Any]]:
        """Crawl a .txt or markdown file."""
        return await self.single_page_strategy.crawl_markdown_file(
            url,
            self.url_handler.transform_github_url,
            progress_callback,
            start_progress,
            end_progress,
        )

    def parse_sitemap(self, sitemap_url: str) -> list[str]:
        """Parse a sitemap and extract URLs."""
        return self.sitemap_strategy.parse_sitemap(sitemap_url)

    async def crawl_batch_with_progress(
        self,
        urls: list[str],
        max_concurrent: int = None,
        progress_callback=None,
        start_progress: int = 15,
        end_progress: int = 60,
    ) -> list[dict[str, Any]]:
        """Batch crawl multiple URLs in parallel."""
        return await self.batch_strategy.crawl_batch_with_progress(
            urls,
            self.url_handler.transform_github_url,
            self.site_config.is_documentation_site,
            max_concurrent,
            progress_callback,
            start_progress,
            end_progress,
        )

    async def crawl_recursive_with_progress(
        self,
        start_urls: list[str],
        max_depth: int = 3,
        max_concurrent: int = None,
        progress_callback=None,
        start_progress: int = 10,
        end_progress: int = 60,
    ) -> list[dict[str, Any]]:
        """Recursively crawl internal links from start URLs."""
        return await self.recursive_strategy.crawl_recursive_with_progress(
            start_urls,
            self.url_handler.transform_github_url,
            self.site_config.is_documentation_site,
            max_depth,
            max_concurrent,
            progress_callback,
            start_progress,
            end_progress,
        )

    # Orchestration methods
    async def orchestrate_crawl(self, request: dict[str, Any]) -> dict[str, Any]:
        """
        Main orchestration method - non-blocking using asyncio.create_task.

        Args:
            request: The crawl request containing url, knowledge_type, tags, max_depth, etc.

        Returns:
            Dict containing task_id and status
        """
        url = str(request.get("url", ""))
        safe_logfire_info(f"Starting background crawl orchestration | url={url}")

        # Create task ID
        task_id = self.progress_id or str(uuid.uuid4())

        # Register this orchestration service for cancellation support
        if self.progress_id:
            register_orchestration(self.progress_id, self)

        # Start the crawl as an async task in the main event loop
        asyncio.create_task(self._async_orchestrate_crawl(request, task_id))

        # Return immediately
        return {
            "task_id": task_id,
            "status": "started",
            "message": f"Crawl operation started for {url}",
            "progress_id": self.progress_id,
        }

    async def _async_orchestrate_crawl(self, request: dict[str, Any], task_id: str):
        """
        Async orchestration that runs in the main event loop.
        """
        last_heartbeat = asyncio.get_event_loop().time()
        heartbeat_interval = 30.0  # Send heartbeat every 30 seconds

        async def send_heartbeat_if_needed():
            """Send heartbeat to keep connection alive"""
            nonlocal last_heartbeat
            current_time = asyncio.get_event_loop().time()
            if current_time - last_heartbeat >= heartbeat_interval:
                await self._handle_progress_update(
                    task_id,
                    {
                        "status": self.progress_mapper.get_current_stage(),
                        "percentage": self.progress_mapper.get_current_progress(),
                        "heartbeat": True,
                        "log": "Background task still running...",
                        "message": "Processing...",
                    },
                )
                last_heartbeat = current_time

        try:
            url = str(request.get("url", ""))
            safe_logfire_info(f"Starting async crawl orchestration | url={url} | task_id={task_id}")

<<<<<<< HEAD
            # Start the progress tracker if available
            if self.progress_tracker:
                await self.progress_tracker.start({
                    "url": url,
                    "status": "starting",
                    "percentage": 0,
                    "log": f"Starting crawl of {url}"
                })

            # Extract source_id from the original URL
            parsed_original_url = urlparse(url)
            original_source_id = parsed_original_url.netloc or parsed_original_url.path
            safe_logfire_info(f"Using source_id '{original_source_id}' from original URL '{url}'")
=======
            # Generate unique source_id and display name from the original URL
            original_source_id = self.url_handler.generate_unique_source_id(url)
            source_display_name = self.url_handler.extract_display_name(url)
            safe_logfire_info(
                f"Generated unique source_id '{original_source_id}' and display name '{source_display_name}' from URL '{url}'"
            )
>>>>>>> 3e204b0b

            # Helper to update progress with mapper
            async def update_mapped_progress(
                stage: str, stage_progress: int, message: str, **kwargs
            ):
                overall_progress = self.progress_mapper.map_progress(stage, stage_progress)
                await self._handle_progress_update(
                    task_id,
                    {
                        "status": stage,
                        "percentage": overall_progress,
                        "log": message,
                        "message": message,
                        **kwargs,
                    },
                )

            # Initial progress
            await update_mapped_progress(
                "starting", 100, f"Starting crawl of {url}", currentUrl=url
            )

            # Check for cancellation before proceeding
            self._check_cancellation()

            # Analyzing stage
            await update_mapped_progress("analyzing", 50, f"Analyzing URL type for {url}")

            # Detect URL type and perform crawl
            crawl_results, crawl_type = await self._crawl_by_url_type(url, request)

            # Check for cancellation after crawling
            self._check_cancellation()

            # Send heartbeat after potentially long crawl operation
            await send_heartbeat_if_needed()

            if not crawl_results:
                raise ValueError("No content was crawled from the provided URL")

            # Processing stage
            await update_mapped_progress("processing", 50, "Processing crawled content")

            # Check for cancellation before document processing
            self._check_cancellation()

            # Process and store documents using document storage operations
            async def doc_storage_callback(
                message: str, percentage: int, batch_info: dict | None = None
            ):
                if self.progress_tracker:
                    # Map percentage to document storage range (20-85%)
                    mapped_percentage = 20 + int((percentage / 100) * (85 - 20))
                    safe_logfire_info(
                        f"Document storage progress mapping: {percentage}% -> {mapped_percentage}%"
                    )

                    # Update progress state via tracker
                    await self.progress_tracker.update(
                        status="document_storage",
                        percentage=mapped_percentage,
                        log=message,
                        **(batch_info or {})
                    )

            storage_results = await self.doc_storage_ops.process_and_store_documents(
                crawl_results,
                request,
                crawl_type,
                original_source_id,
                doc_storage_callback,
                self._check_cancellation,
                source_url=url,
                source_display_name=source_display_name,
            )

            # Check for cancellation after document storage
            self._check_cancellation()

            # Send heartbeat after document storage
            await send_heartbeat_if_needed()
            
            # CRITICAL: Verify that chunks were actually stored
            actual_chunks_stored = storage_results.get("chunks_stored", 0)
            if storage_results["chunk_count"] > 0 and actual_chunks_stored == 0:
                # We processed chunks but none were stored - this is a failure
                error_msg = f"Failed to store documents: {storage_results['chunk_count']} chunks processed but 0 stored"
                safe_logfire_error(error_msg)
                raise Exception(error_msg)

            # Extract code examples if requested
            code_examples_count = 0
            if request.get("extract_code_examples", True) and actual_chunks_stored > 0:
                await update_mapped_progress("code_extraction", 0, "Starting code extraction...")

                # Create progress callback for code extraction
                async def code_progress_callback(data: dict):
                    if self.progress_tracker:
                        # Update progress state via tracker
                        await self.progress_tracker.update(
                            status=data.get("status", "code_extraction"),
                            percentage=data.get("percentage", 85),
                            log=data.get("log", "Extracting code examples..."),
                            **{k: v for k, v in data.items() if k not in ["status", "percentage", "log"]}
                        )

                code_examples_count = await self.doc_storage_ops.extract_and_store_code_examples(
                    crawl_results,
                    storage_results["url_to_full_document"],
                    storage_results["source_id"],
                    code_progress_callback,
                    85,
                    95,
                )

                # Send heartbeat after code extraction
                await send_heartbeat_if_needed()

            # Finalization
            await update_mapped_progress(
                "finalization",
                50,
                "Finalizing crawl results...",
                chunks_stored=actual_chunks_stored,
                code_examples_found=code_examples_count,
            )

            # Complete - send both the progress update and completion event
            await update_mapped_progress(
                "completed",
                100,
                f"Crawl completed: {actual_chunks_stored} chunks, {code_examples_count} code examples",
                chunks_stored=actual_chunks_stored,
                code_examples_found=code_examples_count,
                processed_pages=len(crawl_results),
                total_pages=len(crawl_results),
            )

            # Mark crawl as completed
            if self.progress_tracker:
                await self.progress_tracker.complete({
                    "chunks_stored": actual_chunks_stored,
                    "code_examples_found": code_examples_count,
                    "processed_pages": len(crawl_results),
                    "total_pages": len(crawl_results),
                    "sourceId": storage_results.get("source_id", ""),
                    "log": "Crawl completed successfully!",
                })

            # Unregister after successful completion
            if self.progress_id:
                unregister_orchestration(self.progress_id)
                safe_logfire_info(
                    f"Unregistered orchestration service after completion | progress_id={self.progress_id}"
                )

        except asyncio.CancelledError:
            safe_logfire_info(f"Crawl operation cancelled | progress_id={self.progress_id}")
            await self._handle_progress_update(
                task_id,
                {
                    "status": "cancelled",
                    "percentage": -1,
                    "log": "Crawl operation was cancelled by user",
                },
            )
            # Unregister on cancellation
            if self.progress_id:
                unregister_orchestration(self.progress_id)
                safe_logfire_info(
                    f"Unregistered orchestration service on cancellation | progress_id={self.progress_id}"
                )
        except Exception as e:
            safe_logfire_error(f"Async crawl orchestration failed | error={str(e)}")
            error_message = f"Crawl failed: {str(e)}"
            await self._handle_progress_update(
                task_id, {
                    "status": "error", 
                    "percentage": -1, 
                    "log": error_message,
                    "error": str(e)
                }
            )
            # Mark error in progress tracker with standardized schema
            if self.progress_tracker:
                await self.progress_tracker.error(error_message)
            # Unregister on error
            if self.progress_id:
                unregister_orchestration(self.progress_id)
                safe_logfire_info(
                    f"Unregistered orchestration service on error | progress_id={self.progress_id}"
                )

    async def _crawl_by_url_type(self, url: str, request: dict[str, Any]) -> tuple:
        """
        Detect URL type and perform appropriate crawling.

        Returns:
            Tuple of (crawl_results, crawl_type)
        """
        crawl_results = []
        crawl_type = None

        if self.url_handler.is_txt(url):
            # Handle text files
            if self.progress_tracker:
                await self.progress_tracker.update(
                    status="crawling",
                    percentage=10,
                    log="Detected text file, fetching content..."
                )
            crawl_results = await self.crawl_markdown_file(
                url,
                progress_callback=await self._create_crawl_progress_callback("crawling"),
                start_progress=10,
                end_progress=20,
            )
            crawl_type = "text_file"

        elif self.url_handler.is_sitemap(url):
            # Handle sitemaps
            if self.progress_tracker:
                await self.progress_tracker.update(
                    status="crawling",
                    percentage=10,
                    log="Detected sitemap, parsing URLs..."
                )
            sitemap_urls = self.parse_sitemap(url)

            if sitemap_urls:
                # Update progress before starting batch crawl
                if self.progress_tracker:
                    await self.progress_tracker.update(
                        status="crawling",
                        percentage=15,
                        log=f"Starting batch crawl of {len(sitemap_urls)} URLs..."
                    )

                crawl_results = await self.crawl_batch_with_progress(
                    sitemap_urls,
                    progress_callback=await self._create_crawl_progress_callback("crawling"),
                    start_progress=15,
                    end_progress=20,
                )
                crawl_type = "sitemap"

        else:
            # Handle regular webpages with recursive crawling
            if self.progress_tracker:
                await self.progress_tracker.update(
                    status="crawling",
                    percentage=10,
                    log=f"Starting recursive crawl with max depth {request.get('max_depth', 1)}..."
                )

            max_depth = request.get("max_depth", 1)
            # Let the strategy handle concurrency from settings
            # This will use CRAWL_MAX_CONCURRENT from database (default: 10)

            crawl_results = await self.crawl_recursive_with_progress(
                [url],
                max_depth=max_depth,
                max_concurrent=None,  # Let strategy use settings
                progress_callback=await self._create_crawl_progress_callback("crawling"),
                start_progress=10,
                end_progress=20,
            )
            crawl_type = "webpage"

        return crawl_results, crawl_type


# Alias for backward compatibility
CrawlOrchestrationService = CrawlingService<|MERGE_RESOLUTION|>--- conflicted
+++ resolved
@@ -283,7 +283,6 @@
             url = str(request.get("url", ""))
             safe_logfire_info(f"Starting async crawl orchestration | url={url} | task_id={task_id}")
 
-<<<<<<< HEAD
             # Start the progress tracker if available
             if self.progress_tracker:
                 await self.progress_tracker.start({
@@ -293,18 +292,12 @@
                     "log": f"Starting crawl of {url}"
                 })
 
-            # Extract source_id from the original URL
-            parsed_original_url = urlparse(url)
-            original_source_id = parsed_original_url.netloc or parsed_original_url.path
-            safe_logfire_info(f"Using source_id '{original_source_id}' from original URL '{url}'")
-=======
             # Generate unique source_id and display name from the original URL
             original_source_id = self.url_handler.generate_unique_source_id(url)
             source_display_name = self.url_handler.extract_display_name(url)
             safe_logfire_info(
                 f"Generated unique source_id '{original_source_id}' and display name '{source_display_name}' from URL '{url}'"
             )
->>>>>>> 3e204b0b
 
             # Helper to update progress with mapper
             async def update_mapped_progress(
