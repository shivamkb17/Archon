--- conflicted
+++ resolved
@@ -73,12 +73,8 @@
         except Exception as e:
             # For non-critical errors (e.g., network issues), use defaults but log prominently
             logger.error(
-<<<<<<< HEAD
-                f"Failed to load crawl settings from database: {e}, using defaults", exc_info=True
-=======
                 f"Failed to load crawl settings from database: {e}, using defaults",
                 exc_info=True
->>>>>>> 4fa0e65d
             )
             batch_size = 50
             if max_concurrent is None:
@@ -128,42 +124,6 @@
             check_interval=check_interval,
         )
 
-<<<<<<< HEAD
-        async def report_progress(percentage: int, message: str, **kwargs):
-            """Helper to report progress if callback is available"""
-            if progress_callback:
-                step_info = {"currentStep": message, "stepMessage": message, **kwargs}
-                await progress_callback("crawling", percentage, message, step_info=step_info)
-
-        total_urls = len(urls)
-        await report_progress(start_progress, f"Starting to crawl {total_urls} URLs...")
-
-        # Use configured batch size
-        successful_results = []
-        processed = 0
-
-        # Transform all URLs at the beginning
-        url_mapping = {}  # Map transformed URLs back to original
-        transformed_urls = []
-        for url in urls:
-            transformed = transform_url_func(url)
-            transformed_urls.append(transformed)
-            url_mapping[transformed] = url
-
-        for i in range(0, total_urls, batch_size):
-            batch_urls = transformed_urls[i : i + batch_size]
-            batch_start = i
-            batch_end = min(i + batch_size, total_urls)
-
-            # Report batch start with smooth progress
-            progress_percentage = start_progress + int(
-                (i / total_urls) * (end_progress - start_progress)
-            )
-            await report_progress(
-                progress_percentage,
-                f"Processing batch {batch_start + 1}-{batch_end} of {total_urls} URLs...",
-            )
-=======
         # Crawl URLs in batches using arun_many
         results = []
         total_urls = len(processed_urls)
@@ -180,7 +140,6 @@
                     int(batch_progress),
                     f"Crawling batch {batch_start // batch_size + 1} ({batch_start + 1}-{batch_end}/{total_urls} URLs)"
                 )
->>>>>>> 4fa0e65d
 
             # Run batch crawl
             try:
@@ -190,18 +149,6 @@
                     dispatcher=dispatcher
                 )
 
-<<<<<<< HEAD
-            # Handle streaming results
-            async for result in batch_results:
-                processed += 1
-                if result.success and result.markdown:
-                    # Map back to original URL
-                    original_url = url_mapping.get(result.url, result.url)
-                    successful_results.append({
-                        "url": original_url,
-                        "markdown": result.markdown,
-                        "html": result.html,  # Use raw HTML
-=======
                 # Process results
                 for result in batch_results:
                     if result.success:
@@ -229,7 +176,6 @@
                         "markdown": "",
                         "success": False,
                         "error": str(e)
->>>>>>> 4fa0e65d
                     })
 
             # Update progress after batch completion
@@ -241,22 +187,5 @@
                     int(batch_progress),
                     f"Finished batch {batch_start // batch_size + 1}"
                 )
-<<<<<<< HEAD
-                # Report more frequently for smoother progress
-                if (
-                    processed % 5 == 0 or processed == total_urls
-                ):  # Report every 5 URLs or at the end
-                    await report_progress(
-                        progress_percentage,
-                        f"Crawled {processed}/{total_urls} pages ({len(successful_results)} successful)",
-                    )
 
-        await report_progress(
-            end_progress,
-            f"Batch crawling completed: {len(successful_results)}/{total_urls} pages successful",
-        )
-        return successful_results
-=======
-
-        return results
->>>>>>> 4fa0e65d
+        return results