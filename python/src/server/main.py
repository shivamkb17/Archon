--- conflicted
+++ resolved
@@ -264,9 +264,6 @@
     return await health_check()
 
 
-<<<<<<< HEAD
-# Export the app directly for uvicorn to use
-=======
 # Cache schema check result to avoid repeated database queries
 _schema_check_cache = {"valid": None, "checked_at": 0}
 
@@ -336,16 +333,7 @@
         return result
 
 
-# Export for Socket.IO
-
-
-# Create Socket.IO app wrapper
-# This wraps the FastAPI app with Socket.IO functionality
-socket_app = create_socketio_app(app)
-
-# Export the socket_app for uvicorn to use
-# The socket_app still handles all FastAPI routes, but also adds Socket.IO support
->>>>>>> 3e204b0b
+# Export the app directly for uvicorn to use (Socket.IO removed)
 
 
 def main():
