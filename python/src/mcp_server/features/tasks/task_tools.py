--- conflicted
+++ resolved
@@ -316,13 +316,8 @@
 
         Args:
             task_id: UUID of the task to update
-<<<<<<< HEAD
-            title: New title (optional)
-            description: New description (optional)
-=======
             title: New task title (optional)
             description: New task description (optional)
->>>>>>> 4fa0e65d
             status: New status - "todo" | "doing" | "review" | "done" (optional)
             assignee: New assignee (optional)
             task_order: New priority order (optional)
@@ -363,11 +358,7 @@
             if not update_fields:
                 return MCPErrorFormatter.format_error(
                     error_type="validation_error",
-<<<<<<< HEAD
-                    message="No fields to update",
-=======
                     message="No fields provided to update",
->>>>>>> 4fa0e65d
                     suggestion="Provide at least one field to update",
                 )
 
